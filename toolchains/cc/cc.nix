{ ccType
, ccAttrPath ? null
, ccAttrSet ? null
, ccExpr ? null
<<<<<<< HEAD
, ccPkgs ? import <nixpkgs> { config = { }; overlays = [ ]; }
=======
, ccLang ? "c++"
>>>>>>> db8ad396
}:

let
  pkgs = ccPkgs.buildPackages;
  stdenv = ccPkgs.stdenv;
  # The original `postLinkSignHook` from nixpkgs assumes `codesign_allocate` is
  # in the PATH which is not the case when using our cc_wrapper. Set
  # `CODESIGN_ALLOCATE` to an absolute path here and override the hook for
  # `darwinCC` below.
  postLinkSignHook =
    with pkgs; writeTextFile {
      name = "post-link-sign-hook";
      executable = true;

      text = ''
        CODESIGN_ALLOCATE=${darwin.cctools}/bin/codesign_allocate \
          ${darwin.sigtool}/bin/codesign -f -s - "$linkerOutput"
      '';
    };
  darwinCC =
    # Work around https://github.com/NixOS/nixpkgs/issues/42059.
    # See also https://github.com/NixOS/nixpkgs/pull/41589.
    pkgs.wrapCCWith rec {
<<<<<<< HEAD
      cc = stdenv.cc;
      bintools = cc.bintools.override { inherit postLinkSignHook; };
=======
      cc = pkgs.stdenv.cc.cc;
      bintools = pkgs.stdenv.cc.bintools.override { inherit postLinkSignHook; };
>>>>>>> db8ad396
      extraBuildCommands = with pkgs.darwin.apple_sdk.frameworks; ''
        echo "-Wno-unused-command-line-argument" >> $out/nix-support/cc-cflags
        echo "-Wno-elaborated-enum-base" >> $out/nix-support/cc-cflags
        echo "-isystem ${pkgs.llvmPackages.libcxx.dev}/include/c++/v1" >> $out/nix-support/cc-cflags
        echo "-isystem ${pkgs.llvmPackages.clang-unwrapped.lib}/lib/clang/${cc.version}/include" >> $out/nix-support/cc-cflags
        echo "-F${CoreFoundation}/Library/Frameworks" >> $out/nix-support/cc-cflags
        echo "-F${CoreServices}/Library/Frameworks" >> $out/nix-support/cc-cflags
        echo "-F${Security}/Library/Frameworks" >> $out/nix-support/cc-cflags
        echo "-F${Foundation}/Library/Frameworks" >> $out/nix-support/cc-cflags
        echo "-L${pkgs.llvmPackages.libcxx}/lib" >> $out/nix-support/cc-cflags
        echo "-L${pkgs.llvmPackages.libcxxabi}/lib" >> $out/nix-support/cc-cflags
        echo "-L${pkgs.libiconv}/lib" >> $out/nix-support/cc-cflags
        echo "-L${pkgs.darwin.libobjc}/lib" >> $out/nix-support/cc-cflags
        echo "-resource-dir=${pkgs.stdenv.cc}/resource-root" >> $out/nix-support/cc-cflags
      '';
    };
  cc =
    if ccType == "ccTypeAttribute" then
      pkgs.lib.attrByPath (pkgs.lib.splitString "." ccAttrPath) null ccAttrSet
    else if ccType == "ccTypeExpression" then
      ccExpr
    else
      pkgs.buildEnv (
        let
          cc = if stdenv.isDarwin then darwinCC else stdenv.cc;
        in
        {
          name = "bazel-${cc.name}-wrapper";
          # XXX: `gcov` is missing in `/bin`.
          #   It exists in `stdenv.cc.cc` but that collides with `stdenv.cc`.
          paths = [ cc cc.bintools ] ++ pkgs.lib.optional pkgs.stdenv.isDarwin pkgs.darwin.cctools;
          pathsToLink = [ "/bin" ];
          passthru = {
            inherit (cc) isClang targetPrefix;
            orignalName = cc.name;
          };
        }
      )
  ;
in
pkgs.runCommand "bazel-${cc.orignalName or cc.name}-toolchain"
{
  executable = false;
  # Pointless to do this on a remote machine.
  preferLocalBuild = true;
  allowSubstitutes = false;
}
  ''
    # This constructs the substitutions for
    # `@bazel_tools//tools/cpp:BUILD.tpl` following the example of
    # `@bazel_tools//tools/cpp:unix_cc_configure.bzl` as of Bazel v2.1.0 git
    # revision 0f4c498a270f05b3896d57055b6489e824821eda.

    # Determine toolchain tool paths.
    #
    # If a tool is not available then we use `bin/false` as a stand-in.
    declare -A TOOLS=( [ar]=ar [cpp]=cpp [dwp]=dwp [gcc]=cc [gcov]=gcov [llvm-cov]=llvm-cov [ld]=ld [libtool]=libtool [nm]=nm [objcopy]=objcopy [objdump]=objdump [strip]=strip )
    TOOL_NAMES=(''${!TOOLS[@]})
    declare -A TOOL_PATHS=()
    for tool_name in ''${!TOOLS[@]}; do
      tool_path=${cc}/bin/${cc.targetPrefix}''${TOOLS[$tool_name]}
      if [[ -x $tool_path ]]; then
        TOOL_PATHS[$tool_name]=$tool_path
      else
        if [[ $tool_name == gcc ]]; then
          echo "Failed to find ${cc.targetPrefix}''${TOOLS[gcc]} in ${cc}/bin" >&2
          exit 1
        fi
        TOOL_PATHS[$tool_name]=${pkgs.coreutils}/bin/false
      fi
    done
    cc=''${TOOL_PATHS[gcc]}

    # Check whether a flag is supported by the compiler.
    #
    # The logic checks whether the flag causes an error message that contains
    # the flag (or a pattern) verbatim. The assumption is that this will be a
    # message of the kind `unknown argument: XYZ`. This logic is copied and
    # adapted to bash from `@bazel_tools//tools/cpp:unix_cc_configure.bzl`.
    is_compiler_option_supported() {
      local option="$1"
      local pattern="''${2-$1}"
      { $cc "$option" -o /dev/null -c -x ${ccLang} - <<<"int main() {}" 2>&1 1>/dev/null || true; } \
        | grep -qe "$pattern" && return 1 || return 0
    }
    is_linker_option_supported() {
      local option="$1"
      local pattern="''${2-$1}"
      { $cc "$option" -o /dev/null -x ${ccLang} - <<<"int main() {}" 2>&1 1>/dev/null || true; } \
        | grep -qe "$pattern" && return 1 || return 0
    }
    add_compiler_option_if_supported() {
      if is_compiler_option_supported "$@"; then
        echo "$1"
      fi
    }
    add_linker_option_if_supported() {
      if is_linker_option_supported "$@"; then
        echo "$1"
      fi
    }

    # Determine default include directories.
    #
    # This is copied and adapted to bash from
    # `@bazel_tools//tools/cpp:unix_cc_configure.bzl`.
    IFS=$'\n'
    include_dirs_for() {
      $cc -E -x "$1" - -v "''${@:2}" 2>&1 \
        | sed -e '1,/^#include <...>/d;/^[^ ]/,$d;s/^ *//' -e 's: (framework directory)::g' \
        | tr '\n' '\0' \
        | xargs -0 -r realpath -ms
    }
    CXX_BUILTIN_INCLUDE_DIRECTORIES=($({
      include_dirs_for c
      include_dirs_for c++
      if is_compiler_option_supported -fno-canonical-system-headers; then
        include_dirs_for c -fno-canonical-system-headers
        include_dirs_for c++ -std=c++0x -fno-canonical-system-headers
      elif is_compiler_option_supported -no-canonical-prefixes; then
        include_dirs_for c -no-canonical-prefixes
        include_dirs_for c++ -std=c++0x -no-canonical-prefixes
      fi
    } 2>&1 | sort -u))
    unset IFS

    # Determine list of supported compiler and linker flags.
    #
    # This is copied and adapted to bash from
    # `@bazel_tools//tools/cpp:unix_cc_configure.bzl`.
    COMPILE_FLAGS=(
      # Security hardening requires optimization.
      # We need to undef it as some distributions now have it enabled by default.
      -U_FORTIFY_SOURCE
      -fstack-protector
      # All warnings are enabled. Maybe enable -Werror as well?
      -Wall
      $(
        # Enable a few more warnings that aren't part of -Wall.
        add_compiler_option_if_supported -Wthread-safety
        add_compiler_option_if_supported -Wself-assign
        # Disable problematic warnings.
        add_compiler_option_if_supported -Wunused-but-set-parameter
        # has false positives
        add_compiler_option_if_supported -Wno-free-nonheap-object
        # Enable coloring even if there's no attached terminal. Bazel removes the
        # escape sequences if --nocolor is specified.
        add_compiler_option_if_supported -fcolor-diagnostics
      )
      # Keep stack frames for debugging, even in opt mode.
      -fno-omit-frame-pointer
    )
    CXX_FLAGS=(
      -x ${ccLang}
      -std=c++0x
    )
    LINK_FLAGS=(
      $(
        if [[ -x ${cc}/bin/ld.gold ]]; then echo -fuse-ld=gold; fi
        add_linker_option_if_supported -Wl,-no-as-needed -no-as-needed
        add_linker_option_if_supported -Wl,-z,relro,-z,now -z
      )
      ${
        if stdenv.isDarwin
        then "-undefined dynamic_lookup -headerpad_max_install_names"
        else "-B${cc}/bin"
      }
      $(
        # Have gcc return the exit code from ld.
        add_compiler_option_if_supported -pass-exit-codes
      )
    )
    LINK_LIBS=(
      ${
        # Use stdenv.isDarwin as a marker instead of cc.isClang because
        # we might have usecases with stdenv with clang and libstdc++.
        # On Darwin libstdc++ is not available, so it's safe to assume that
        # everybody use libc++ from LLVM.
        if stdenv.isDarwin then "-lc++" else "-lstdc++"
      }
      -lm
    )
    OPT_COMPILE_FLAGS=(
      # No debug symbols.
      # Maybe we should enable https://gcc.gnu.org/wiki/DebugFission for opt or
      # even generally? However, that can't happen here, as it requires special
      # handling in Bazel.
      -g0

      # Conservative choice for -O
      # -O3 can increase binary size and even slow down the resulting binaries.
      # Profile first and / or use FDO if you need better performance than this.
      -O2

      # Security hardening on by default.
      # Conservative choice; -D_FORTIFY_SOURCE=2 may be unsafe in some cases.
      -D_FORTIFY_SOURCE=1

      # Disable assertions
      -DNDEBUG

      # Removal of unused code and data at link time (can this increase binary
      # size in some cases?).
      -ffunction-sections
      -fdata-sections
    )
    OPT_LINK_FLAGS=(
      ${
        if stdenv.isDarwin
        then ""
        else "$(add_linker_option_if_supported -Wl,--gc-sections -gc-sections)"
      }
    )
    UNFILTERED_COMPILE_FLAGS=(
      $(
        if is_compiler_option_supported -fno-canonical-system-headers; then
          echo -fno-canonical-system-headers
        elif is_compiler_option_supported -no-canonical-prefixes; then
          echo -no-canonical-prefixes
        fi
      )
      # Make C++ compilation deterministic. Use linkstamping instead of these
      # compiler symbols.
      -Wno-builtin-macro-redefined
      -D__DATE__=\\\"redacted\\\"
      -D__TIMESTAMP__=\\\"redacted\\\"
      -D__TIME__=\\\"redacted\\\"
    )
    DBG_COMPILE_FLAGS=(-g)
    COVERAGE_COMPILE_FLAGS=(
      ${
        if stdenv.isDarwin then
          "-fprofile-instr-generate -fcoverage-mapping"
        else
          "--coverage"
      }
    )
    COVERAGE_LINK_FLAGS=(
      ${
        if stdenv.isDarwin then
          "-fprofile-instr-generate"
        else
          "--coverage"
      }
    )
    SUPPORTS_START_END_LIB=(
      $(
        if [[ -x ${cc}/bin/ld.gold ]]; then echo True; else echo False; fi
      )
    )
    IS_CLANG=(
      ${if cc.isClang then "True" else "False"}
    )

    # Write CC_TOOLCHAIN_INFO
    #
    # Each line has the following shape:
    #   <key>:<value1>:<value2>:...
    # or
    #   <key>
    # I.e. each line is a colon-separated list of the key and the values.
    mkdir -p $out
    write_info() {
      local -n flags=$1
      local output=( "$1" "''${flags[@]}" )
      IFS=:
      echo "''${output[*]}" >>$out/CC_TOOLCHAIN_INFO
      unset IFS
    }
    write_info TOOL_NAMES
    write_info TOOL_PATHS
    write_info CXX_BUILTIN_INCLUDE_DIRECTORIES
    write_info COMPILE_FLAGS
    write_info CXX_FLAGS
    write_info LINK_FLAGS
    write_info LINK_LIBS
    write_info OPT_COMPILE_FLAGS
    write_info OPT_LINK_FLAGS
    write_info UNFILTERED_COMPILE_FLAGS
    write_info DBG_COMPILE_FLAGS
    write_info COVERAGE_COMPILE_FLAGS
    write_info COVERAGE_LINK_FLAGS
    write_info SUPPORTS_START_END_LIB
    write_info IS_CLANG
  ''<|MERGE_RESOLUTION|>--- conflicted
+++ resolved
@@ -2,11 +2,8 @@
 , ccAttrPath ? null
 , ccAttrSet ? null
 , ccExpr ? null
-<<<<<<< HEAD
 , ccPkgs ? import <nixpkgs> { config = { }; overlays = [ ]; }
-=======
 , ccLang ? "c++"
->>>>>>> db8ad396
 }:
 
 let
@@ -30,13 +27,8 @@
     # Work around https://github.com/NixOS/nixpkgs/issues/42059.
     # See also https://github.com/NixOS/nixpkgs/pull/41589.
     pkgs.wrapCCWith rec {
-<<<<<<< HEAD
-      cc = stdenv.cc;
-      bintools = cc.bintools.override { inherit postLinkSignHook; };
-=======
-      cc = pkgs.stdenv.cc.cc;
-      bintools = pkgs.stdenv.cc.bintools.override { inherit postLinkSignHook; };
->>>>>>> db8ad396
+      cc = stdenv.cc.cc;
+      bintools = stdenv.cc.bintools.override { inherit postLinkSignHook; };
       extraBuildCommands = with pkgs.darwin.apple_sdk.frameworks; ''
         echo "-Wno-unused-command-line-argument" >> $out/nix-support/cc-cflags
         echo "-Wno-elaborated-enum-base" >> $out/nix-support/cc-cflags
